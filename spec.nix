<<<<<<< HEAD
{
  lib,
  teamName,
  pname,
  imageName,
  ...
}:
=======
{ teamName, pname, imageName, ... }:
>>>>>>> d1861d60
let
  naisApp = rec {
    apiVersion = "nais.io/v1alpha1";
    kind = "Application";
    metadata = {
      name = pname;
      namespace = teamName;
      labels.team = teamName;
    };
    spec = {
      image =
        "europe-north1-docker.pkg.dev/nais-management-233d/${teamName}/${imageName}";
      port = 4242;
      liveness = {
        failureThreshold = 10;
        initialDelay = 2;
        path = "/is_alive";
        periodSeconds = 10;
        port = 6969;
        timeout = 1;
      };
      prometheus = {
        enabled = true;
        path = "/metrics";
        port = "9090";
      };
      replicas = {
        min = 2;
        max = 4;
        cpuThresholdPercentage = 50;
<<<<<<< HEAD
        scalingStrategy.cpu.thresholdPercentage = 50;
=======
        scalingStrategy = { cpu = { thresholdPercentage = 50; }; };
      };
      accessPolicy = {
        outbound = {
          external = [
            { host = "api.eu.amplitude.com"; }
            { host = "cdn.amplitude.com"; }
          ];
        };
>>>>>>> d1861d60
      };
      accessPolicy.outbound.external = [
        { host = "api.eu.amplitude.com"; }
        { host = "cdn.amplitude.com"; }
      ];
      resources = {
        limits = { memory = "512Mi"; };
        requests = {
          cpu = "200m";
          memory = "256Mi";
        };
      };
      skipCaBundle = true;
<<<<<<< HEAD
      env = lib.attrsToList { AMPLITUDE_URL = "api.eu.amplitude.com:80"; };
=======
      env = [{
        name = "AMPLITUDE_URL";
        value = "api.eu.amplitude.com:80";
      }];
>>>>>>> d1861d60
    };
  };

  allowAllEgress = {
    apiVersion = "networking.k8s.io/v1";
    kind = "NetworkPolicy";
    metadata = {
      name = "amplitrude-proxy-eu-networkpolicy";
      namespace = teamName;
    };
    spec = {
<<<<<<< HEAD
      egress = [ { to = [ { ipBlock.cidr = "0.0.0.0/0"; } ]; } ];
      podSelector.matchLabels.app = pname;
=======
      egress = [{ to = [{ ipBlock = { cidr = "0.0.0.0/0"; }; }]; }];
      podSelector = { matchLabels = { app = pname; }; };
>>>>>>> d1861d60
      policyTypes = [ "Egress" ];
    };
  };

  canaryIngress = {
    apiVersion = "networking.k8s.io/v1";
    kind = "Ingress";
    metadata = {
      name = "${pname}-canary-ingress";
      namespace = teamName;
      labels = {
        app = pname;
        team = teamName;
      };
      annotations = {
        "nginx.ingress.kubernetes.io/backend-protocol" = "HTTP";
        "nginx.ingress.kubernetes.io/canary" = "true";
        "nginx.ingress.kubernetes.io/canary-weight" = "10";
        "nginx.ingress.kubernetes.io/use-regex" = "true";
        "prometheus.io/path" = "/is_alive";
        "prometheus.io/scrape" = "true";
      };
    };
    spec = {
      ingressClassName = "nais-ingress";
      rules = [{
        host = "amplitude.intern.dev.nav.no";
        http.paths = [{
          backend.service = {
            name = pname;
            port.number = 80;
          };
          path = "/";
          pathType = "ImplementationSpecific";
        }];
      }];
    };
  };
in [ naisApp allowAllEgress canaryIngress ]<|MERGE_RESOLUTION|>--- conflicted
+++ resolved
@@ -1,4 +1,3 @@
-<<<<<<< HEAD
 {
   lib,
   teamName,
@@ -6,11 +5,8 @@
   imageName,
   ...
 }:
-=======
-{ teamName, pname, imageName, ... }:
->>>>>>> d1861d60
 let
-  naisApp = rec {
+  naisApp = {
     apiVersion = "nais.io/v1alpha1";
     kind = "Application";
     metadata = {
@@ -39,19 +35,7 @@
         min = 2;
         max = 4;
         cpuThresholdPercentage = 50;
-<<<<<<< HEAD
         scalingStrategy.cpu.thresholdPercentage = 50;
-=======
-        scalingStrategy = { cpu = { thresholdPercentage = 50; }; };
-      };
-      accessPolicy = {
-        outbound = {
-          external = [
-            { host = "api.eu.amplitude.com"; }
-            { host = "cdn.amplitude.com"; }
-          ];
-        };
->>>>>>> d1861d60
       };
       accessPolicy.outbound.external = [
         { host = "api.eu.amplitude.com"; }
@@ -65,14 +49,7 @@
         };
       };
       skipCaBundle = true;
-<<<<<<< HEAD
       env = lib.attrsToList { AMPLITUDE_URL = "api.eu.amplitude.com:80"; };
-=======
-      env = [{
-        name = "AMPLITUDE_URL";
-        value = "api.eu.amplitude.com:80";
-      }];
->>>>>>> d1861d60
     };
   };
 
@@ -84,13 +61,8 @@
       namespace = teamName;
     };
     spec = {
-<<<<<<< HEAD
-      egress = [ { to = [ { ipBlock.cidr = "0.0.0.0/0"; } ]; } ];
+      egress = [{ to = [{ipBlock.cidr = "0.0.0.0/0";}];}];
       podSelector.matchLabels.app = pname;
-=======
-      egress = [{ to = [{ ipBlock = { cidr = "0.0.0.0/0"; }; }]; }];
-      podSelector = { matchLabels = { app = pname; }; };
->>>>>>> d1861d60
       policyTypes = [ "Egress" ];
     };
   };
